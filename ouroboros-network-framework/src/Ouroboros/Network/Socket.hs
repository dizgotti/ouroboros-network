{-# LANGUAGE BangPatterns        #-}
{-# LANGUAGE CPP                 #-}
{-# LANGUAGE GADTs               #-}
{-# LANGUAGE DataKinds           #-}
{-# LANGUAGE DeriveGeneric       #-}
{-# LANGUAGE RankNTypes          #-}
{-# LANGUAGE NamedFieldPuns      #-}
{-# LANGUAGE RecordWildCards     #-}
{-# LANGUAGE ScopedTypeVariables #-}
{-# LANGUAGE KindSignatures      #-}

-- |
-- Module exports interface for running a node over a socket over TCP \/ IP.
--
module Ouroboros.Network.Socket (

    -- * What to do with a connection to a peer
    -- Slightly complicated by the fact that we have initiator and responder
    -- sides to mux, some of which we may wish to disallow (note to client
    -- server doesn't allow outgoing connections, for example).
    -- TODO rename
      ConnectionData (..)
    , ConnectionId
    , ConnectionId' (..)
    , SomeVersionedApplication (..)
    , SomeResponderApplication (..)
<<<<<<< HEAD
    , RejectConnection (..)
    , withConnections
    , connection
    , incomingConnection
    , outgoingConnection
    , runInitiator

    , ConnectionHandle (..)
    , ConnectionStatus (..)
    , waitForConnection
=======
    , newNetworkMutableState
    , newNetworkMutableStateSTM
    , cleanNetworkMutableState
    , AcceptedConnectionsLimit (..)
    , ConnectionId (..)
    , withServerNode
    , connectToNode
    , connectToNodeSocket
    , connectToNode'
>>>>>>> ec4f3af5

    -- * Traces
    , NetworkConnectTracers (..)
    , nullNetworkConnectTracers
    , debuggingNetworkConnectTracers
    , NetworkServerTracers (..)
    , nullNetworkServerTracers
    , debuggingNetworkServerTracers
    , AcceptConnectionsPolicyTrace (..)

    -- * Quick setup functions for demo'ing (and, at the moment, testing)
    , withServerNode
    , connectToNode
    , connectToNodeSocket

    -- * Auxiliary functions
    , sockAddrFamily
    ) where

import           Control.Concurrent.Async
import           Control.Exception (IOException, SomeException (..))
-- TODO: remove this, it will not be needed when `orElse` PR will be merged.
import           Control.Monad.Class.MonadSTM.Strict
import           Control.Monad.Class.MonadTime
import           Control.Monad.Class.MonadThrow
import           Control.Exception (throwIO)
import qualified Codec.CBOR.Read     as CBOR
import qualified Codec.CBOR.Term     as CBOR
import           Data.Typeable (Typeable)
import qualified Data.ByteString.Lazy as BL
import           Data.Int
import           Data.Foldable (traverse_)
import           Data.Void

import qualified Network.Socket as Socket


import           Control.Tracer

import qualified Network.Mux as Mx
import Network.Mux.DeltaQ.TraceTransformer
import           Network.Mux.Timeout (withTimeoutSerial)
import qualified Network.Mux.Types as Mx
import           Network.Mux.Types (MuxBearer)

import           Ouroboros.Network.Codec hiding (encode, decode)
import           Ouroboros.Network.Channel
import           Ouroboros.Network.Driver.Limits
import           Ouroboros.Network.Driver (TraceSendRecv)
import           Ouroboros.Network.Mux
import           Ouroboros.Network.ErrorPolicy
import           Ouroboros.Network.Protocol.Handshake.Type
import           Ouroboros.Network.Protocol.Handshake.Version
import           Ouroboros.Network.Protocol.Handshake.Codec
import           Ouroboros.Network.IOManager (IOManager)
import           Ouroboros.Network.Snocket (Snocket)
import qualified Ouroboros.Network.Snocket as Snocket
<<<<<<< HEAD
=======
import           Ouroboros.Network.Server.Socket ( AcceptedConnectionsLimit (..)
                                                 , AcceptConnectionsPolicyTrace (..)
                                                 )
import qualified Ouroboros.Network.Server.Socket as Server
import           Ouroboros.Network.Server.ConnectionTable
>>>>>>> ec4f3af5

import           Ouroboros.Network.ConnectionId
import           Ouroboros.Network.Connections.Concurrent hiding (Accept, Reject)
import qualified Ouroboros.Network.Connections.Concurrent as Connection
                   (Accept, Reject, Decision(Accept), concurrent)
import           Ouroboros.Network.Connections.Socket.Server (acceptLoop, withSocket)
import           Ouroboros.Network.Connections.Types hiding (Decision(..))
import           Ouroboros.Network.Connections.Trace

-- | Tracer for locally-initiated connections.
--
data NetworkConnectTracers addr vNumber = NetworkConnectTracers {
      nctMuxTracer         :: Tracer IO (Mx.WithMuxBearer (ConnectionId addr)  Mx.MuxTrace),
      -- ^ low level mux-network tracer, which logs mux sdu (send and received)
      -- and other low level multiplexing events.
      nctHandshakeTracer   :: Tracer IO (Mx.WithMuxBearer (ConnectionId addr)
                                          (TraceSendRecv (Handshake vNumber CBOR.Term))),
      -- ^ handshake protocol tracer; it is important for analysing version
      -- negotation mismatches.

      nctConnectionTracer :: Tracer IO (WithConnectionId addr ConnectionTrace)
      -- ^ connection trace wich logs exceptiohns on outgoing connections: both
      -- application exceptions or `connect` errors.
    }

nullNetworkConnectTracers :: NetworkConnectTracers addr vNumber
nullNetworkConnectTracers = NetworkConnectTracers {
      nctMuxTracer        = nullTracer,
      nctHandshakeTracer  = nullTracer,
      nctConnectionTracer = nullTracer
    }


debuggingNetworkConnectTracers :: (Show addr, Show vNumber)
                               => NetworkConnectTracers addr vNumber
debuggingNetworkConnectTracers = NetworkConnectTracers {
      nctMuxTracer        = showTracing stdoutTracer, 
      nctHandshakeTracer  = showTracing stdoutTracer,
      nctConnectionTracer = showTracing stdoutTracer
    }

sockAddrFamily
    :: Socket.SockAddr
    -> Socket.Family
sockAddrFamily (Socket.SockAddrInet  _ _    ) = Socket.AF_INET
sockAddrFamily (Socket.SockAddrInet6 _ _ _ _) = Socket.AF_INET6
sockAddrFamily (Socket.SockAddrUnix _       ) = Socket.AF_UNIX


-- | The handshake protocol number.
--
handshakeProtocolNum :: MiniProtocolNum
handshakeProtocolNum = MiniProtocolNum 0

-- |
-- Timeout for the complete handshake exchange.
handshakeTimeout :: DiffTime
handshakeTimeout = 10 -- 10 seconds

-- | Wrapper around initiator and responder errors experienced by tryHandshake.
data HandshakeException a =
    HandshakeProtocolLimit ProtocolLimitFailure
  | HandshakeProtocolError a
  | HanshakeTimeout


-- | Try to complete either initiator or responder side of the Handshake protocol
-- within `handshakeTimeout` seconds.
tryHandshake ::  IO (Either a r) -> IO (Either (HandshakeException a) r)
tryHandshake doHanshake = do
    mapp <- withTimeoutSerial $ \timeout -> timeout handshakeTimeout $ try doHanshake
    case mapp of
         Nothing -> return $ Left HanshakeTimeout
         Just (Left (err :: ProtocolLimitFailure)) ->
             return $ Left $ HandshakeProtocolLimit err
         Just (Right (Left err)) ->
             return $ Left $ HandshakeProtocolError err
         Just (Right (Right r)) -> return $ Right r

-- |
-- Connect to a remote node.  It is using bracket to enclose the underlying
-- socket acquisition.  This implies that when the continuation exits the
-- underlying bearer will get closed.
--
-- The connection will start with handshake protocol sending @Versions@ to the
-- remote peer.  It must fit into @'maxTransmissionUnit'@ (~5k bytes).
--
-- Exceptions thrown by @'MuxApplication'@ are rethrown by @'connectToNode'@.
--
-- This does not use a `Connections` term. It manually sets up a socket and
-- makes a connection and runs a given initiator-side protocol suite. For
-- production deployments of peer-to-peer nodes, use `withConnections`.
connectToNode
  :: forall appType vNumber extra fd addr a b.
     ( Ord vNumber
     , Enum vNumber
     , Typeable vNumber
     , Show vNumber
     , Mx.HasInitiator appType ~ True
     )
  => Snocket IO fd addr
  -> Codec (Handshake vNumber CBOR.Term) CBOR.DeserialiseFailure IO BL.ByteString
  -> VersionDataCodec extra CBOR.Term
  -> NetworkConnectTracers addr vNumber
  -> Versions vNumber extra
              (ConnectionId addr -> OuroborosApplication appType BL.ByteString IO a b)
  -- ^ application to run over the connection
  -> Maybe addr
  -- ^ local address; the created socket will bind to it
  -> addr
  -- ^ remote address
  -> IO ()
connectToNode sn handshakeCodec versionDataCodec tracers versions localAddr remoteAddr =
    bracket
      (Snocket.openToConnect sn remoteAddr)
      (Snocket.close sn)
      (\sd -> do
          traverse_ (Snocket.bind sn sd) localAddr
          realLocalAddr <- Snocket.getLocalAddr sn sd
          Snocket.connect sn sd remoteAddr
<<<<<<< HEAD
            `catch` \(err :: IOException) -> do
              traceWith (nctConnectionTracer tracers)
                        (WithConnectionId
                          ConnectionId {
                              localAddress = realLocalAddr,
                              remoteAddress = remoteAddr
                            }
                          (ConnectionTraceConnectException err))
              throwIO err
          runInitiator
            sn
            versionDataCodec
            tracers
            versions
            (ConnectionId realLocalAddr remoteAddr)
            sd
      )

-- Wraps a Socket inside a Snocket and calls connectToNode
=======
          connectToNode' sn handshakeCodec versionDataCodec tracers versions sd
      )

-- |
-- Connect to a remote node using an existing socket. It is up to to caller to
-- ensure that the socket is closed in case of an exception.
--
-- The connection will start with handshake protocol sending @Versions@ to the
-- remote peer.  It must fit into @'maxTransmissionUnit'@ (~5k bytes).
--
-- Exceptions thrown by @'MuxApplication'@ are rethrown by @'connectTo'@.
connectToNode'
  :: forall appType vNumber extra fd addr a b.
     ( Ord vNumber
     , Enum vNumber
     , Typeable vNumber
     , Show vNumber
     , Mx.HasInitiator appType ~ True
     )
  => Snocket IO fd addr
  -> Codec (Handshake vNumber CBOR.Term) CBOR.DeserialiseFailure IO BL.ByteString
  -> VersionDataCodec extra CBOR.Term
  -> NetworkConnectTracers addr vNumber
  -> Versions vNumber extra
              (ConnectionId addr -> OuroborosApplication appType BL.ByteString IO a b)
  -- ^ application to run over the connection
  -> fd
  -> IO ()
connectToNode' sn handshakeCodec versionDataCodec NetworkConnectTracers {nctMuxTracer, nctHandshakeTracer } versions sd = do
    connectionId <- ConnectionId <$> Snocket.getLocalAddr sn sd <*> Snocket.getRemoteAddr sn sd
    muxTracer <- initDeltaQTracer' $ Mx.WithMuxBearer connectionId `contramap` nctMuxTracer
    let bearer = Snocket.toBearer sn muxTracer sd
    ts_start <- getMonotonicTime
 
    app_e <- tryHandshake (runPeerWithLimits
              (contramap (Mx.WithMuxBearer connectionId) nctHandshakeTracer)
              handshakeCodec
              byteLimitsHandshake
              timeLimitsHandshake
              (fromChannel (Mx.muxBearerAsChannel bearer handshakeProtocolNum Mx.ModeInitiator))
              (handshakeClientPeer versionDataCodec versions))
    ts_end <- getMonotonicTime
    case app_e of
         Left HanshakeTimeout -> do
             traceWith muxTracer $ Mx.MuxTraceHandshakeClientError ExceededTimeLimit
                 (diffTime ts_end ts_start)
             throwIO ExceededTimeLimit

         Left (HandshakeProtocolLimit err) -> do
             traceWith muxTracer $ Mx.MuxTraceHandshakeClientError err (diffTime ts_end ts_start)
             throwIO err

         Left (HandshakeProtocolError err) -> do
             traceWith muxTracer $ Mx.MuxTraceHandshakeClientError err (diffTime ts_end ts_start)
             throwIO err

         Right app -> do
             traceWith muxTracer $ Mx.MuxTraceHandshakeClientEnd (diffTime ts_end ts_start)
             Mx.muxStart muxTracer (toApplication (app connectionId)) bearer


-- Wraps a Socket inside a Snocket and calls connectToNode'
>>>>>>> ec4f3af5
connectToNodeSocket
  :: forall appType vNumber extra a b.
     ( Ord vNumber
     , Enum vNumber
     , Typeable vNumber
     , Show vNumber
     , Mx.HasInitiator appType ~ True
     )
  => IOManager
  -> Codec (Handshake vNumber CBOR.Term) CBOR.DeserialiseFailure IO BL.ByteString
  -> VersionDataCodec extra CBOR.Term
  -> NetworkConnectTracers Socket.SockAddr vNumber
  -> Versions vNumber extra
              (ConnectionId Socket.SockAddr ->
                 OuroborosApplication appType BL.ByteString IO a b)
  -- ^ application to run over the connection
  -> Maybe Socket.SockAddr
  -> Socket.SockAddr
  -> IO ()
<<<<<<< HEAD
connectToNodeSocket iocp versionDataCodec tracers versions localAddr remoteAddr =
    connectToNode
=======
connectToNodeSocket iocp handshakeCodec versionDataCodec tracers versions sd =
    connectToNode'
>>>>>>> ec4f3af5
      (Snocket.socketSnocket iocp)
      handshakeCodec
      versionDataCodec
      tracers
      versions
      localAddr
      remoteAddr

-- |
-- Wrapper for OuroborosResponderApplication and OuroborosInitiatorAndResponderApplication.
--
data SomeResponderApplication bytes m b where
     SomeResponderApplication
       :: forall appType m bytes a b.
          Mx.HasResponder appType ~ True
       => (OuroborosApplication appType bytes m a b)
       -> SomeResponderApplication bytes m b

<<<<<<< HEAD
=======
-- |
-- Accept or reject an incoming connection.  Each record contains the new state
-- after accepting / rejecting a connection.  When accepting a connection one
-- has to give a mux application which necessarily has the server side, and
-- optionally has the client side.
--
-- TODO:
-- If the other side will not allow us to run the client side on the incoming
-- connection, the whole connection will terminate.  We might want to be more
-- admissible in this scenario: leave the server thread running and let only
-- the client thread to die.
data AcceptConnection st vNumber extra peerid m bytes where

    AcceptConnection
      :: forall st vNumber extra peerid m bytes b.
         !st
      -> !peerid
      -> Versions vNumber extra (peerid -> SomeResponderApplication bytes m b)
      -> AcceptConnection st vNumber extra peerid m bytes

    RejectConnection
      :: !st
      -> !peerid
      -> AcceptConnection st vNumber extra peerid m bytes


-- |
-- Accept or reject incoming connection based on the current state and address
-- of the incoming connection.
--
beginConnection
    :: forall peerid vNumber extra addr st fd.
       ( Ord vNumber
       , Enum vNumber
       , Typeable vNumber
       , Show vNumber
       )
    => Snocket IO fd addr
    -> Tracer IO (Mx.WithMuxBearer peerid Mx.MuxTrace)
    -> Tracer IO (Mx.WithMuxBearer peerid (TraceSendRecv (Handshake vNumber CBOR.Term)))
    -> Codec (Handshake vNumber CBOR.Term) CBOR.DeserialiseFailure IO BL.ByteString
    -> VersionDataCodec extra CBOR.Term
    -> (forall vData. extra vData -> vData -> vData -> Accept)
    -> (Time -> addr -> st -> STM.STM (AcceptConnection st vNumber extra peerid IO BL.ByteString))
    -- ^ either accept or reject a connection.
    -> Server.BeginConnection addr fd st ()
beginConnection sn muxTracer handshakeTracer handshakeCodec versionDataCodec acceptVersion fn t addr st = do
    accept <- fn t addr st
    case accept of
      AcceptConnection st' peerid versions -> pure $ Server.Accept st' $ \sd -> do
        muxTracer' <- initDeltaQTracer' $ Mx.WithMuxBearer peerid `contramap` muxTracer
        let bearer :: MuxBearer IO
            bearer = Snocket.toBearer sn muxTracer' sd
        traceWith muxTracer' $ Mx.MuxTraceHandshakeStart

        app_e <- tryHandshake (runPeerWithLimits
            (contramap (Mx.WithMuxBearer peerid) handshakeTracer)
                handshakeCodec
                byteLimitsHandshake
                timeLimitsHandshake
                (fromChannel (Mx.muxBearerAsChannel bearer handshakeProtocolNum Mx.ModeResponder))
                (handshakeServerPeer versionDataCodec acceptVersion versions))

        case app_e of
             Left HanshakeTimeout -> do
                 traceWith muxTracer' $ Mx.MuxTraceHandshakeServerError ExceededTimeLimit
                 throwIO ExceededTimeLimit

             Left (HandshakeProtocolLimit err) -> do
                 traceWith muxTracer' $ Mx.MuxTraceHandshakeServerError err
                 throwIO err

             Left (HandshakeProtocolError err) -> do
                 traceWith muxTracer' $ Mx.MuxTraceHandshakeServerError err
                 throwIO err

             Right mkapp -> do
                 case mkapp peerid of
                      SomeResponderApplication app -> do
                          traceWith muxTracer' $ Mx.MuxTraceHandshakeServerEnd
                          Mx.muxStart muxTracer' (toApplication app) bearer
      RejectConnection st' _peerid -> pure $ Server.Reject st'

mkListeningSocket
    :: Snocket IO fd addr
    -> Maybe addr
    -> Snocket.AddressFamily addr
    -> IO fd
mkListeningSocket sn addr family_ = do
    sd <- Snocket.open sn family_

    case addr of
      Nothing -> pure ()
      Just addr_ -> do
        Snocket.bind sn sd addr_
        Snocket.listen sn sd
    pure sd

-- |
-- Make a server-compatible socket from a network socket.
--
fromSnocket
    :: forall fd addr. Ord addr
    => ConnectionTable IO addr
    -> Snocket IO fd addr
    -> fd -- ^ socket or handle
    -> Server.Socket addr fd
fromSnocket tblVar sn sd = go (Snocket.accept sn sd)
  where
    go :: Snocket.Accept addr fd -> Server.Socket addr fd
    go (Snocket.Accept accept) = Server.Socket $ do
      (sd', remoteAddr, next) <- accept
      -- TOOD: we don't need to that on each accept
      localAddr <- Snocket.getLocalAddr sn sd'
      atomically $ addConnection tblVar remoteAddr localAddr Nothing
      pure (remoteAddr, sd', close remoteAddr localAddr sd', go next)

    close remoteAddr localAddr sd' = do
        removeConnection tblVar remoteAddr localAddr
        Snocket.close sn sd'


>>>>>>> ec4f3af5
-- | Tracers required by a server which handles inbound connections.
--
data NetworkServerTracers addr vNumber = NetworkServerTracers {
      nstMuxTracer         :: Tracer IO (Mx.WithMuxBearer (ConnectionId addr) Mx.MuxTrace),
      -- ^ low level mux-network tracer, which logs mux sdu (send and received)
      -- and other low level multiplexing events.

      nstHandshakeTracer   :: Tracer IO (Mx.WithMuxBearer (ConnectionId addr)
                                          (TraceSendRecv (Handshake vNumber CBOR.Term))),
      -- ^ handshake protocol tracer; it is important for analysing version
      -- negotation mismatches.
<<<<<<< HEAD

      nstConnectionTracer :: Tracer IO (WithConnectionId' addr (MaybeAddress addr) ConnectionTrace)
    -- ^ trace 'ConnectionTrace' events which happen either in the life time of
    -- a connection or in the accept loop.  In the former case we don't know the
    -- remote address, that's why we use 'MaybeAddress'.
=======
      nstErrorPolicyTracer :: Tracer IO (WithAddr addr ErrorPolicyTrace),
      -- ^ error policy tracer; must not be 'nullTracer', otherwise all the
      -- exceptions which are not matched by any error policy will be caught
      -- and not logged or rethrown.
      nstAcceptPolicyTracer :: Tracer IO AcceptConnectionsPolicyTrace
      -- ^ tracing rate limiting of accepting connections.
>>>>>>> ec4f3af5
    }

nullNetworkServerTracers :: NetworkServerTracers addr vNumber
nullNetworkServerTracers = NetworkServerTracers {
<<<<<<< HEAD
      nstMuxTracer        = nullTracer,
      nstHandshakeTracer  = nullTracer,
      nstConnectionTracer = nullTracer
=======
      nstMuxTracer          = nullTracer,
      nstHandshakeTracer    = nullTracer,
      nstErrorPolicyTracer  = nullTracer,
      nstAcceptPolicyTracer = nullTracer
>>>>>>> ec4f3af5
    }

-- | Domain-specific rejection type. Only incoming connections can be rejected.
-- Outgoing connections can still fail, but there is no "normal"
-- (non-exceptional) reason to reject one.
--
-- TODO constructor should include an explanation
data RejectConnection (p :: Provenance) where
  Rejected :: RejectConnection Remote

debuggingNetworkServerTracers :: (Show addr, Show vNumber)
                              =>  NetworkServerTracers addr vNumber
debuggingNetworkServerTracers = NetworkServerTracers {
<<<<<<< HEAD
      nstMuxTracer        = showTracing stdoutTracer,
      nstHandshakeTracer  = showTracing stdoutTracer,
      nstConnectionTracer = showTracing stdoutTracer
=======
      nstMuxTracer          = showTracing stdoutTracer,
      nstHandshakeTracer    = showTracing stdoutTracer,
      nstErrorPolicyTracer  = showTracing stdoutTracer,
      nstAcceptPolicyTracer = showTracing stdoutTracer
>>>>>>> ec4f3af5
    }

data SomeVersionedApplication vNumber vDataT addr provenance where
  SomeVersionedResponderApp
    :: NetworkServerTracers addr vNumber
    -> Versions vNumber vDataT
                (ConnectionId addr -> SomeResponderApplication BL.ByteString IO b)
    -> SomeVersionedApplication vNumber vDataT addr Remote
  SomeVersionedInitiatorApp
    :: ( Mx.HasInitiator appType ~ True )
    => NetworkConnectTracers addr vNumber
    -> Versions vNumber vDataT
                (ConnectionId addr -> OuroborosApplication appType BL.ByteString IO a b)
    -> SomeVersionedApplication vNumber vDataT addr Local

-- | Contains everything needed to run a mux'd versioned ouroboros application
-- as initiator or responder. See use in `withConnections`. The idea is that
-- the user will give a custom `request :: Provenance -> Type` type and must
-- create a `ConnectionData ptcl vNumber provenance` with the same provenance
-- as the request. In this way, the choice of `request` GADT can determine
-- whether initiator or responder are even allowed (node-to-client server, for
-- instance, does not allow initiation).
data ConnectionData vNumber provenance addr where
  -- | Locally-initiated connection data.
  ConnectionDataLocal
    :: ( Mx.HasInitiator appType ~ True )
    => NetworkConnectTracers addr vNumber
    -> ErrorPolicies
    -> VersionDataCodec vDataT CBOR.Term
    -> Versions vNumber vDataT
                (ConnectionId addr -> OuroborosApplication appType BL.ByteString IO a b)
    -> ConnectionData vNumber Local addr
  -- | Data for a remotely-initiated connection.
  ConnectionDataRemote
    :: NetworkServerTracers addr vNumber
    -> ErrorPolicies
    -> VersionDataCodec vDataT CBOR.Term
    -> (forall vData . vDataT vData -> vData -> vData -> Accept)
    -> Versions vNumber vDataT
                (ConnectionId addr -> SomeResponderApplication BL.ByteString IO b)
    -> ConnectionData vNumber Remote addr

-- | Handle giving an interface to a connection.
data ConnectionHandle m = ConnectionHandle
  { status :: STM m ConnectionStatus }

data ConnectionStatus = Running | Finished (Maybe SomeException)

waitForConnection :: MonadSTM m => ConnectionHandle m -> m (Maybe SomeException)
waitForConnection ch = atomically $ do
  stat <- status ch
  case stat of
    Finished result -> pure result
    Running         -> retry

-- | Get a concurrent connections manager, running `connection` for each
-- connection (`Socket`) between two peers (`ConnectionId`).
--
--
withConnections
  :: forall vNumber reject request fd addr t.
     ( Ord vNumber
     , Enum vNumber
     , Serialise vNumber
     , Typeable vNumber
     , Show vNumber
     , Ord addr
     )
  => Snocket IO fd addr
  -> (forall provenance. request provenance -> ConnectionData vNumber provenance addr)
  -> (Connections (ConnectionId addr) fd request
        (Connection.Reject reject)
        (Connection.Accept (ConnectionHandle IO))
        IO -> IO t)
  -> IO t
withConnections sn mk = Connection.concurrent (connection sn mk)

-- | Handle any connection (remotely- or locally-initiated).
-- After filling in the first 7 parameters, you get a function that can be
-- used to create a `Connections.Concurrent.concurrent` `Connections` term.
--
-- From that, you can derive a socket accept loop by using `acceptLoopOn`.
-- Outgoing connections can be made using `runClientWith` on a pair of
-- socket addresses, and referencing that `Connections` term.
connection
  :: forall vNumber provenance reject request fd addr.
     ( Ord vNumber
     , Enum vNumber
     , Serialise vNumber
     , Typeable vNumber
     , Show vNumber
     , Ord addr
     )
  => Snocket IO fd addr
  -> (forall provenance'. request provenance' -> ConnectionData vNumber provenance' addr)
  -> Initiated provenance
  -> ConnectionId addr
  -> fd
  -> request provenance
  -> IO (Connection.Decision IO provenance reject (ConnectionHandle IO))
connection sn mk _ connid socket request = case mk request of

    -- TODO should take an error policy. We'll use it for exception handling,
    -- to figure out when to blow everything up.
    ConnectionDataLocal tracers errPolicies vCodec versions ->
        outgoingConnection sn tracers vCodec versions errPolicies connid socket

    ConnectionDataRemote tracers errPolicies vCodec accept versions ->
        incomingConnection sn tracers vCodec accept versions errPolicies connid socket


-- | What to do for outgoing (locally-initiated) connections.
outgoingConnection
  :: forall vNumber vDataT appType reject fd addr a b.
     ( Mx.HasInitiator appType ~ True
     , Ord vNumber
     , Enum vNumber
     , Serialise vNumber
     , Typeable vNumber
     , Show vNumber
     )
  => Snocket IO fd addr
  -> NetworkConnectTracers addr vNumber
  -> VersionDataCodec vDataT CBOR.Term
  -> Versions vNumber vDataT
              (ConnectionId addr -> OuroborosApplication appType BL.ByteString IO a b)
  -- ^ application to run over the connection
  -> ErrorPolicies
  -- ^ FIXME this includes "application" error policies as well as "connection"
  -- error policies, but the latter is not relevant here. Use a smaller type.
  -> ConnectionId addr
  -> fd -- ^ Socket to peer; could have been established by us or them.
  -> IO (Connection.Decision IO Local reject (ConnectionHandle IO))
outgoingConnection sn tracers versionDataCodec versions errorPolicies connId sd =
    -- Always accept and run initiator mode mux on the socket.
    pure $ Connection.Accept $ \_connThread -> do
        -- io-sim-classes STM interface thinks this is ambgiuous in the monad
        -- m... Shame shame
        -- statusVar <- atomically (newTVar Running)
        statusVar <- atomically (newTVar Running :: STM IO (StrictTVar IO ConnectionStatus))
        let connectionHandle = ConnectionHandle
              { status = readTVar statusVar }
            action = mask $ \restore -> do
              result <- try (restore (runInitiator sn versionDataCodec tracers versions connId sd))
              case result of
                Left (exception :: SomeException) -> do
                  atomically (writeTVar statusVar (Finished (Just exception)))
                  case evalErrorPolicies exception (epAppErrorPolicies errorPolicies) of
                    -- This will make the `Connections` term re-throw the
                    -- exception and bring down the application.
                    Just Throw -> do
                      traceWith (nctConnectionTracer tracers)
                                (WithConnectionId connId
                                  (ConnectionTraceFatalApplicationException exception))
                      throwIO exception
                    _ ->
                      traceWith (nctConnectionTracer tracers)
                                (WithConnectionId connId
                                  (ConnectionTraceApplicationException exception))
                Right _ -> atomically (writeTVar statusVar (Finished Nothing))
        pure $ Handler { handle = connectionHandle, action = action }

-- | Outgoing (locally-initiated) connection action. Runs the initiator-side
-- of some protocol suite.
runInitiator
  :: forall vNumber vDataT appType fd addr a b.
     ( Mx.HasInitiator appType ~ True
     , Ord vNumber
     , Enum vNumber
     , Serialise vNumber
     , Typeable vNumber
     , Show vNumber
     )
  => Snocket IO fd addr
  -> VersionDataCodec vDataT CBOR.Term
  -> NetworkConnectTracers addr vNumber
  -> Versions vNumber vDataT
              (ConnectionId addr -> OuroborosApplication appType BL.ByteString IO a b)
  -- ^ application to run over the connection
  -> ConnectionId addr
  -> fd -- ^ Socket to peer; could have been established by us or them.
  -> IO ()
runInitiator sn versionDataCodec NetworkConnectTracers {nctMuxTracer, nctHandshakeTracer } versions connectionId sd = do
  muxTracer <- initDeltaQTracer' $ Mx.WithMuxBearer connectionId `contramap` nctMuxTracer
  let bearer :: MuxBearer IO
      bearer = Snocket.toBearer sn muxTracer sd
  Mx.traceMuxBearerState muxTracer Mx.Connected
  traceWith muxTracer $ Mx.MuxTraceHandshakeStart
  ts_start <- getMonotonicTime
  mapp <- try $ runPeerWithLimits
            (contramap (Mx.WithMuxBearer connectionId) nctHandshakeTracer)
            codecHandshake
            byteLimitsHandshake
            timeLimitsHandshake
            (fromChannel (Mx.muxBearerAsChannel bearer handshakeProtocolNum Mx.ModeInitiator))
            (handshakeClientPeer versionDataCodec versions)
  ts_end <- getMonotonicTime
  case mapp of
       Left (errDrv :: ProtocolLimitFailure) -> do 
          traceWith muxTracer $ Mx.MuxTraceHandshakeClientError errDrv (diffTime ts_end ts_start)
          throwIO errDrv
       Right (Left err) -> do
           traceWith muxTracer $ Mx.MuxTraceHandshakeClientError err (diffTime ts_end ts_start)
           -- FIXME is it right to throw an exception here? Or would it be
           -- better to return Connection.Reject
           throwIO err
       Right (Right app) -> do
           traceWith muxTracer $ Mx.MuxTraceHandshakeClientEnd (diffTime ts_end ts_start)
           Mx.muxStart muxTracer (toApplication (app connectionId)) bearer

-- | What to do on an incoming connection: run the given versions, which is
-- known to have a responder side.
incomingConnection
    :: forall vNumber vDataT reject fd addr b.
       ( Ord vNumber
       , Enum vNumber
       , Typeable vNumber
       , Show vNumber
       , Ord addr
       )
<<<<<<< HEAD
    => Snocket IO fd addr
    -> NetworkServerTracers addr vNumber
    -> VersionDataCodec vDataT CBOR.Term
    -> (forall vData . vDataT vData -> vData -> vData -> Accept)
    -> Versions vNumber vDataT
                (ConnectionId addr -> SomeResponderApplication BL.ByteString IO b)
    -> ErrorPolicies
    -- ^ FIXME this includes "application" error policies as well as "connection"
    -- error policies, but the latter is not relevant here. Use a smaller type.
    -> ConnectionId addr -- ^ Includes our address and remote address.
    -> fd -- ^ Established by the remote peer.
    -> IO (Connection.Decision IO Remote reject (ConnectionHandle IO))
incomingConnection sn
                   NetworkServerTracers { nstMuxTracer
                                        , nstHandshakeTracer
                                        , nstConnectionTracer
                                        }
                   versionDataCodec
                   acceptVersion
                   versions
                   errorPolicies
                   connid
                   sd = pure $ Connection.Accept $ \_ -> do
  -- Sadly, the type signature _is_ needed. io-sim-classes is defined such
  -- that the `m` type is ambiguous without it.
  statusVar <- atomically (newTVar Running :: STM IO (StrictTVar IO ConnectionStatus))

  let connectionTracer :: Tracer IO ConnectionTrace
      connectionTracer =
        WithConnectionId (knownRemoteAddress connid)
        `contramap` nstConnectionTracer

      connectionHandle = ConnectionHandle { status = readTVar statusVar }
      action = mask $ \restore -> do
        result <- try (restore runResponder)
        case result of
          Left (exception :: SomeException) -> do
            atomically (writeTVar statusVar (Finished (Just exception)))
            case evalErrorPolicies exception (epAppErrorPolicies errorPolicies) of
              Just Throw -> do
                traceWith
                  connectionTracer
                  (ConnectionTraceFatalApplicationException exception)
                throwIO exception
              _ ->
                traceWith
                  connectionTracer
                  (ConnectionTraceApplicationException exception)
          Right _ -> atomically (writeTVar statusVar (Finished Nothing))
      -- This is the action to run for this connection.
      -- Does version negotiation, sets up mux, and starts it.
      runResponder :: IO ()
      runResponder = do
          muxTracer' <- initDeltaQTracer' $ Mx.WithMuxBearer connid `contramap` nstMuxTracer
          let bearer :: MuxBearer IO
              bearer = Snocket.toBearer sn muxTracer' sd
          Mx.traceMuxBearerState muxTracer' Mx.Connected
          traceWith muxTracer' $ Mx.MuxTraceHandshakeStart
          ts_start <- getMonotonicTime
          mapp <- try $ runPeerWithLimits
                  (contramap (Mx.WithMuxBearer connid) nstHandshakeTracer)
                  codecHandshake
                  byteLimitsHandshake
                  timeLimitsHandshake
                  (fromChannel (Mx.muxBearerAsChannel bearer handshakeProtocolNum Mx.ModeResponder))
                  (handshakeServerPeer versionDataCodec acceptVersion versions)
          ts_end <- getMonotonicTime
          case mapp of
            Left (errDrv :: ProtocolLimitFailure)-> do
               traceWith muxTracer' $ Mx.MuxTraceHandshakeClientError errDrv (diffTime ts_end ts_start)
               throwIO errDrv
            Right (Left err) -> do
               traceWith muxTracer' $ Mx.MuxTraceHandshakeClientError err (diffTime ts_end ts_start)
               throwIO err
            Right (Right mkapp) -> case mkapp connid of
              SomeResponderApplication app -> do
                traceWith muxTracer' $ Mx.MuxTraceHandshakeServerEnd
                Mx.muxStart muxTracer' (toApplication app) bearer
  pure $ Handler { handle = connectionHandle, action = action }
=======
    => NetworkServerTracers addr vNumber
    -> NetworkMutableState addr
    -> Snocket IO fd addr
    -> fd
    -> AcceptedConnectionsLimit
    -> Codec (Handshake vNumber CBOR.Term) CBOR.DeserialiseFailure IO BL.ByteString
    -> VersionDataCodec extra CBOR.Term
    -> (forall vData. extra vData -> vData -> vData -> Accept)
    -> Versions vNumber extra
                (ConnectionId addr -> SomeResponderApplication BL.ByteString IO b)
    -> ErrorPolicies
    -> IO Void
runServerThread NetworkServerTracers { nstMuxTracer
                                     , nstHandshakeTracer
                                     , nstErrorPolicyTracer
                                     , nstAcceptPolicyTracer
                                     }
                NetworkMutableState { nmsConnectionTable
                                    , nmsPeerStates }
                sn
                sd
                acceptedConnectionsLimit
                handshakeCodec
                versionDataCodec
                acceptVersion
                versions
                errorPolicies = do
    sockAddr <- Snocket.getLocalAddr sn sd
    Server.run
        nstErrorPolicyTracer
        nstAcceptPolicyTracer
        (fromSnocket nmsConnectionTable sn sd)
        acceptedConnectionsLimit
        (acceptException sockAddr)
        (beginConnection sn nstMuxTracer nstHandshakeTracer handshakeCodec versionDataCodec acceptVersion (acceptConnectionTx sockAddr))
        -- register producer when application starts, it will be unregistered
        -- using 'CompleteConnection'
        (\remoteAddr thread st -> pure $ registerProducer remoteAddr thread
        st)
        completeTx mainTx (toLazyTVar nmsPeerStates)
  where
    mainTx :: Server.Main (PeerStates IO addr) Void
    mainTx (ThrowException e) = throwM e
    mainTx PeerStates{}       = retry

    -- When a connection completes, we do nothing. State is ().
    -- Crucially: we don't re-throw exceptions, because doing so would
    -- bring down the server.
    completeTx :: Server.CompleteConnection
                    addr
                    (PeerStates IO addr)
                    (WithAddr addr ErrorPolicyTrace)
                    ()
    completeTx result st = case result of

      Server.Result thread remoteAddr t (Left (SomeException e)) ->
        fmap (unregisterProducer remoteAddr thread)
          <$> completeApplicationTx errorPolicies (ApplicationError t remoteAddr e) st

      Server.Result thread remoteAddr t (Right r) ->
        fmap (unregisterProducer remoteAddr thread)
          <$> completeApplicationTx errorPolicies (ApplicationResult t remoteAddr r) st

    acceptException :: addr -> IOException -> IO ()
    acceptException a e = do
      traceWith (WithAddr a `contramap` nstErrorPolicyTracer) $ ErrorPolicyAcceptException e

    acceptConnectionTx sockAddr t connAddr st = do
      d <- beforeConnectTx t connAddr st
      case d of
        AllowConnection st'    -> pure $ AcceptConnection st' (ConnectionId sockAddr connAddr) versions
        DisallowConnection st' -> pure $ RejectConnection st' (ConnectionId sockAddr connAddr)
>>>>>>> ec4f3af5

-- | Connection request type for use by `withServerNode`. Only
-- remotely-initiated requests are allowed.
data WithServerNodeRequest (p :: Provenance) where
    WithServerNodeRequest :: WithServerNodeRequest Remote

-- |
-- Run a server application.  It will listen on the given address for incoming
-- connection.  The server thread runs using @withAsync@ function, which means
-- that it will terminate when the callback terminates or throws an exception.
--
-- TODO: we should track connections in the state and refuse connections from
-- peers we are already connected to.  This is also the right place to ban
-- connection from peers which missbehaved.
-- Counter TODO: how do we identify peers which are already connected? If they
-- have the same address, then TCP/IP wouldn't allow a duplicate connection, so
-- this point is irrelevant... unless we have some other way of identifying?
--
-- The server will run handshake protocol on each incoming connection.  We
-- assume that each versin negotiation message should fit into
-- @'maxTransmissionUnit'@ (~5k bytes).
--
-- Note: it will open a socket in the current thread and pass it to the spawned
-- thread which runs the server.  This makes it useful for testing, where we
-- need to guarantee that a socket is open before we try to connect to it.
--
-- This is intended to be a convenient way to get a server-only application
-- up and running. Not suitable if you want to do concurrent outgoing and
-- incoming connections, as in a peer-to-peer node.
withServerNode
    :: forall vNumber extra t fd addr a b.
       ( Ord vNumber
       , Enum vNumber
       , Typeable vNumber
       , Show vNumber
       , Ord addr
       )
    => Snocket IO fd addr
    -> NetworkServerTracers addr vNumber
<<<<<<< HEAD
=======
    -> NetworkMutableState addr
    -> AcceptedConnectionsLimit
>>>>>>> ec4f3af5
    -> addr
    -> Codec (Handshake vNumber CBOR.Term) CBOR.DeserialiseFailure IO BL.ByteString
    -> VersionDataCodec extra CBOR.Term
    -> (forall vData. extra vData -> vData -> vData -> Accept)
    -> Versions vNumber extra
                (ConnectionId addr -> SomeResponderApplication BL.ByteString IO ())
    -- ^ The mux application that will be run on each incoming connection from
    -- a given address.  Note that if @'MuxClientAndServerApplication'@ is
    -- returned, the connection will run a full duplex set of mini-protocols.
    -> ErrorPolicies
    -> (addr -> Async Void -> IO t)
    -- ^ callback which takes the @Async@ of the thread that is running the server.
    -- Note: the server thread will terminate when the callback returns or
    -- throws an exception.
    -> IO t
<<<<<<< HEAD
withServerNode sn tracers addr versionDataCodec acceptVersion versions errorPolicies k =
    Connection.concurrent handleConnection $ \connections ->
      -- When the continuation runs here, the socket is bound and listening.
      withSocket sn addr $ \boundAddr socket -> withAsync
        (acceptLoop sn connections boundAddr WithServerNodeRequest
          -- TODO: We should use a type which allows to omit remote address, since we
          -- don't know it.
          (acceptException (ConnectionId boundAddr UnknownAddress))
          (Snocket.accept sn socket))
        (k boundAddr)

  where

    handleConnection :: forall provenance .
           Initiated provenance
        -> ConnectionId addr
        -> fd
        -> WithServerNodeRequest provenance
        -> IO (Decision IO provenance CannotReject (ConnectionHandle IO))
    handleConnection _ connid socket WithServerNodeRequest = incomingConnection
        sn
        tracers
        versionDataCodec
        acceptVersion
        versions
        errorPolicies
        connid
        socket

    acceptException :: ConnectionId' addr (MaybeAddress addr) -> SomeException -> IO ()
    acceptException connId e = case fromException e of
      Just (e' :: IOException) -> traceWith
        (WithConnectionId connId `contramap` nstConnectionTracer tracers)
        (ConnectionTraceAcceptException e')
      _ -> pure ()
=======
withServerNode sn tracers networkState acceptedConnectionsLimit addr handshakeCodec versionDataCodec acceptVersion versions errorPolicies k =
    bracket (mkListeningSocket sn (Just addr) (Snocket.addrFamily sn addr)) (Snocket.close sn) $ \sd -> do
      addr' <- Snocket.getLocalAddr sn sd
      withAsync
        (runServerThread
          tracers
          networkState
          sn
          sd
          acceptedConnectionsLimit
          handshakeCodec
          versionDataCodec
          acceptVersion
          versions
          errorPolicies)
        (k addr')
>>>>>>> ec4f3af5
<|MERGE_RESOLUTION|>--- conflicted
+++ resolved
@@ -24,7 +24,7 @@
     , ConnectionId' (..)
     , SomeVersionedApplication (..)
     , SomeResponderApplication (..)
-<<<<<<< HEAD
+    , AcceptedConnectionsLimit (..)
     , RejectConnection (..)
     , withConnections
     , connection
@@ -35,17 +35,6 @@
     , ConnectionHandle (..)
     , ConnectionStatus (..)
     , waitForConnection
-=======
-    , newNetworkMutableState
-    , newNetworkMutableStateSTM
-    , cleanNetworkMutableState
-    , AcceptedConnectionsLimit (..)
-    , ConnectionId (..)
-    , withServerNode
-    , connectToNode
-    , connectToNodeSocket
-    , connectToNode'
->>>>>>> ec4f3af5
 
     -- * Traces
     , NetworkConnectTracers (..)
@@ -76,7 +65,6 @@
 import qualified Codec.CBOR.Term     as CBOR
 import           Data.Typeable (Typeable)
 import qualified Data.ByteString.Lazy as BL
-import           Data.Int
 import           Data.Foldable (traverse_)
 import           Data.Void
 
@@ -103,14 +91,9 @@
 import           Ouroboros.Network.IOManager (IOManager)
 import           Ouroboros.Network.Snocket (Snocket)
 import qualified Ouroboros.Network.Snocket as Snocket
-<<<<<<< HEAD
-=======
-import           Ouroboros.Network.Server.Socket ( AcceptedConnectionsLimit (..)
-                                                 , AcceptConnectionsPolicyTrace (..)
-                                                 )
-import qualified Ouroboros.Network.Server.Socket as Server
-import           Ouroboros.Network.Server.ConnectionTable
->>>>>>> ec4f3af5
+import           Ouroboros.Network.Server.RateLimiting ( AcceptedConnectionsLimit (..)
+                                                       , AcceptConnectionsPolicyTrace (..)
+                                                       )
 
 import           Ouroboros.Network.ConnectionId
 import           Ouroboros.Network.Connections.Concurrent hiding (Accept, Reject)
@@ -174,16 +157,16 @@
 data HandshakeException a =
     HandshakeProtocolLimit ProtocolLimitFailure
   | HandshakeProtocolError a
-  | HanshakeTimeout
+  | HandshakeTimeout
 
 
 -- | Try to complete either initiator or responder side of the Handshake protocol
 -- within `handshakeTimeout` seconds.
 tryHandshake ::  IO (Either a r) -> IO (Either (HandshakeException a) r)
-tryHandshake doHanshake = do
-    mapp <- withTimeoutSerial $ \timeout -> timeout handshakeTimeout $ try doHanshake
+tryHandshake doHandshake = do
+    mapp <- withTimeoutSerial $ \timeout -> timeout handshakeTimeout $ try doHandshake
     case mapp of
-         Nothing -> return $ Left HanshakeTimeout
+         Nothing -> return $ Left HandshakeTimeout
          Just (Left (err :: ProtocolLimitFailure)) ->
              return $ Left $ HandshakeProtocolLimit err
          Just (Right (Left err)) ->
@@ -231,7 +214,6 @@
           traverse_ (Snocket.bind sn sd) localAddr
           realLocalAddr <- Snocket.getLocalAddr sn sd
           Snocket.connect sn sd remoteAddr
-<<<<<<< HEAD
             `catch` \(err :: IOException) -> do
               traceWith (nctConnectionTracer tracers)
                         (WithConnectionId
@@ -243,6 +225,7 @@
               throwIO err
           runInitiator
             sn
+            handshakeCodec
             versionDataCodec
             tracers
             versions
@@ -251,70 +234,6 @@
       )
 
 -- Wraps a Socket inside a Snocket and calls connectToNode
-=======
-          connectToNode' sn handshakeCodec versionDataCodec tracers versions sd
-      )
-
--- |
--- Connect to a remote node using an existing socket. It is up to to caller to
--- ensure that the socket is closed in case of an exception.
---
--- The connection will start with handshake protocol sending @Versions@ to the
--- remote peer.  It must fit into @'maxTransmissionUnit'@ (~5k bytes).
---
--- Exceptions thrown by @'MuxApplication'@ are rethrown by @'connectTo'@.
-connectToNode'
-  :: forall appType vNumber extra fd addr a b.
-     ( Ord vNumber
-     , Enum vNumber
-     , Typeable vNumber
-     , Show vNumber
-     , Mx.HasInitiator appType ~ True
-     )
-  => Snocket IO fd addr
-  -> Codec (Handshake vNumber CBOR.Term) CBOR.DeserialiseFailure IO BL.ByteString
-  -> VersionDataCodec extra CBOR.Term
-  -> NetworkConnectTracers addr vNumber
-  -> Versions vNumber extra
-              (ConnectionId addr -> OuroborosApplication appType BL.ByteString IO a b)
-  -- ^ application to run over the connection
-  -> fd
-  -> IO ()
-connectToNode' sn handshakeCodec versionDataCodec NetworkConnectTracers {nctMuxTracer, nctHandshakeTracer } versions sd = do
-    connectionId <- ConnectionId <$> Snocket.getLocalAddr sn sd <*> Snocket.getRemoteAddr sn sd
-    muxTracer <- initDeltaQTracer' $ Mx.WithMuxBearer connectionId `contramap` nctMuxTracer
-    let bearer = Snocket.toBearer sn muxTracer sd
-    ts_start <- getMonotonicTime
- 
-    app_e <- tryHandshake (runPeerWithLimits
-              (contramap (Mx.WithMuxBearer connectionId) nctHandshakeTracer)
-              handshakeCodec
-              byteLimitsHandshake
-              timeLimitsHandshake
-              (fromChannel (Mx.muxBearerAsChannel bearer handshakeProtocolNum Mx.ModeInitiator))
-              (handshakeClientPeer versionDataCodec versions))
-    ts_end <- getMonotonicTime
-    case app_e of
-         Left HanshakeTimeout -> do
-             traceWith muxTracer $ Mx.MuxTraceHandshakeClientError ExceededTimeLimit
-                 (diffTime ts_end ts_start)
-             throwIO ExceededTimeLimit
-
-         Left (HandshakeProtocolLimit err) -> do
-             traceWith muxTracer $ Mx.MuxTraceHandshakeClientError err (diffTime ts_end ts_start)
-             throwIO err
-
-         Left (HandshakeProtocolError err) -> do
-             traceWith muxTracer $ Mx.MuxTraceHandshakeClientError err (diffTime ts_end ts_start)
-             throwIO err
-
-         Right app -> do
-             traceWith muxTracer $ Mx.MuxTraceHandshakeClientEnd (diffTime ts_end ts_start)
-             Mx.muxStart muxTracer (toApplication (app connectionId)) bearer
-
-
--- Wraps a Socket inside a Snocket and calls connectToNode'
->>>>>>> ec4f3af5
 connectToNodeSocket
   :: forall appType vNumber extra a b.
      ( Ord vNumber
@@ -334,14 +253,9 @@
   -> Maybe Socket.SockAddr
   -> Socket.SockAddr
   -> IO ()
-<<<<<<< HEAD
-connectToNodeSocket iocp versionDataCodec tracers versions localAddr remoteAddr =
+connectToNodeSocket ioManager handshakeCodec versionDataCodec tracers versions localAddr remoteAddr =
     connectToNode
-=======
-connectToNodeSocket iocp handshakeCodec versionDataCodec tracers versions sd =
-    connectToNode'
->>>>>>> ec4f3af5
-      (Snocket.socketSnocket iocp)
+      (Snocket.socketSnocket ioManager)
       handshakeCodec
       versionDataCodec
       tracers
@@ -359,131 +273,6 @@
        => (OuroborosApplication appType bytes m a b)
        -> SomeResponderApplication bytes m b
 
-<<<<<<< HEAD
-=======
--- |
--- Accept or reject an incoming connection.  Each record contains the new state
--- after accepting / rejecting a connection.  When accepting a connection one
--- has to give a mux application which necessarily has the server side, and
--- optionally has the client side.
---
--- TODO:
--- If the other side will not allow us to run the client side on the incoming
--- connection, the whole connection will terminate.  We might want to be more
--- admissible in this scenario: leave the server thread running and let only
--- the client thread to die.
-data AcceptConnection st vNumber extra peerid m bytes where
-
-    AcceptConnection
-      :: forall st vNumber extra peerid m bytes b.
-         !st
-      -> !peerid
-      -> Versions vNumber extra (peerid -> SomeResponderApplication bytes m b)
-      -> AcceptConnection st vNumber extra peerid m bytes
-
-    RejectConnection
-      :: !st
-      -> !peerid
-      -> AcceptConnection st vNumber extra peerid m bytes
-
-
--- |
--- Accept or reject incoming connection based on the current state and address
--- of the incoming connection.
---
-beginConnection
-    :: forall peerid vNumber extra addr st fd.
-       ( Ord vNumber
-       , Enum vNumber
-       , Typeable vNumber
-       , Show vNumber
-       )
-    => Snocket IO fd addr
-    -> Tracer IO (Mx.WithMuxBearer peerid Mx.MuxTrace)
-    -> Tracer IO (Mx.WithMuxBearer peerid (TraceSendRecv (Handshake vNumber CBOR.Term)))
-    -> Codec (Handshake vNumber CBOR.Term) CBOR.DeserialiseFailure IO BL.ByteString
-    -> VersionDataCodec extra CBOR.Term
-    -> (forall vData. extra vData -> vData -> vData -> Accept)
-    -> (Time -> addr -> st -> STM.STM (AcceptConnection st vNumber extra peerid IO BL.ByteString))
-    -- ^ either accept or reject a connection.
-    -> Server.BeginConnection addr fd st ()
-beginConnection sn muxTracer handshakeTracer handshakeCodec versionDataCodec acceptVersion fn t addr st = do
-    accept <- fn t addr st
-    case accept of
-      AcceptConnection st' peerid versions -> pure $ Server.Accept st' $ \sd -> do
-        muxTracer' <- initDeltaQTracer' $ Mx.WithMuxBearer peerid `contramap` muxTracer
-        let bearer :: MuxBearer IO
-            bearer = Snocket.toBearer sn muxTracer' sd
-        traceWith muxTracer' $ Mx.MuxTraceHandshakeStart
-
-        app_e <- tryHandshake (runPeerWithLimits
-            (contramap (Mx.WithMuxBearer peerid) handshakeTracer)
-                handshakeCodec
-                byteLimitsHandshake
-                timeLimitsHandshake
-                (fromChannel (Mx.muxBearerAsChannel bearer handshakeProtocolNum Mx.ModeResponder))
-                (handshakeServerPeer versionDataCodec acceptVersion versions))
-
-        case app_e of
-             Left HanshakeTimeout -> do
-                 traceWith muxTracer' $ Mx.MuxTraceHandshakeServerError ExceededTimeLimit
-                 throwIO ExceededTimeLimit
-
-             Left (HandshakeProtocolLimit err) -> do
-                 traceWith muxTracer' $ Mx.MuxTraceHandshakeServerError err
-                 throwIO err
-
-             Left (HandshakeProtocolError err) -> do
-                 traceWith muxTracer' $ Mx.MuxTraceHandshakeServerError err
-                 throwIO err
-
-             Right mkapp -> do
-                 case mkapp peerid of
-                      SomeResponderApplication app -> do
-                          traceWith muxTracer' $ Mx.MuxTraceHandshakeServerEnd
-                          Mx.muxStart muxTracer' (toApplication app) bearer
-      RejectConnection st' _peerid -> pure $ Server.Reject st'
-
-mkListeningSocket
-    :: Snocket IO fd addr
-    -> Maybe addr
-    -> Snocket.AddressFamily addr
-    -> IO fd
-mkListeningSocket sn addr family_ = do
-    sd <- Snocket.open sn family_
-
-    case addr of
-      Nothing -> pure ()
-      Just addr_ -> do
-        Snocket.bind sn sd addr_
-        Snocket.listen sn sd
-    pure sd
-
--- |
--- Make a server-compatible socket from a network socket.
---
-fromSnocket
-    :: forall fd addr. Ord addr
-    => ConnectionTable IO addr
-    -> Snocket IO fd addr
-    -> fd -- ^ socket or handle
-    -> Server.Socket addr fd
-fromSnocket tblVar sn sd = go (Snocket.accept sn sd)
-  where
-    go :: Snocket.Accept addr fd -> Server.Socket addr fd
-    go (Snocket.Accept accept) = Server.Socket $ do
-      (sd', remoteAddr, next) <- accept
-      -- TOOD: we don't need to that on each accept
-      localAddr <- Snocket.getLocalAddr sn sd'
-      atomically $ addConnection tblVar remoteAddr localAddr Nothing
-      pure (remoteAddr, sd', close remoteAddr localAddr sd', go next)
-
-    close remoteAddr localAddr sd' = do
-        removeConnection tblVar remoteAddr localAddr
-        Snocket.close sn sd'
-
-
->>>>>>> ec4f3af5
 -- | Tracers required by a server which handles inbound connections.
 --
 data NetworkServerTracers addr vNumber = NetworkServerTracers {
@@ -495,34 +284,29 @@
                                           (TraceSendRecv (Handshake vNumber CBOR.Term))),
       -- ^ handshake protocol tracer; it is important for analysing version
       -- negotation mismatches.
-<<<<<<< HEAD
-
-      nstConnectionTracer :: Tracer IO (WithConnectionId' addr (MaybeAddress addr) ConnectionTrace)
-    -- ^ trace 'ConnectionTrace' events which happen either in the life time of
-    -- a connection or in the accept loop.  In the former case we don't know the
-    -- remote address, that's why we use 'MaybeAddress'.
-=======
-      nstErrorPolicyTracer :: Tracer IO (WithAddr addr ErrorPolicyTrace),
+
+      nstConnectionTracer :: Tracer IO (WithConnectionId' addr (MaybeAddress addr) ConnectionTrace),
+      -- ^ trace 'ConnectionTrace' events which happen either in the life time of
+      -- a connection or in the accept loop.  In the former case we don't know the
+      -- remote address, that's why we use 'MaybeAddress'.
+
+      -- nstErrorPolicyTracer :: Tracer IO (WithAddr addr ErrorPolicyTrace),
+      -- TODO enable error policy tracing
       -- ^ error policy tracer; must not be 'nullTracer', otherwise all the
       -- exceptions which are not matched by any error policy will be caught
       -- and not logged or rethrown.
+
       nstAcceptPolicyTracer :: Tracer IO AcceptConnectionsPolicyTrace
       -- ^ tracing rate limiting of accepting connections.
->>>>>>> ec4f3af5
     }
 
 nullNetworkServerTracers :: NetworkServerTracers addr vNumber
 nullNetworkServerTracers = NetworkServerTracers {
-<<<<<<< HEAD
-      nstMuxTracer        = nullTracer,
-      nstHandshakeTracer  = nullTracer,
-      nstConnectionTracer = nullTracer
-=======
       nstMuxTracer          = nullTracer,
       nstHandshakeTracer    = nullTracer,
-      nstErrorPolicyTracer  = nullTracer,
+      nstConnectionTracer   = nullTracer,
+      -- nstErrorPolicyTracer  = nullTracer,
       nstAcceptPolicyTracer = nullTracer
->>>>>>> ec4f3af5
     }
 
 -- | Domain-specific rejection type. Only incoming connections can be rejected.
@@ -536,16 +320,11 @@
 debuggingNetworkServerTracers :: (Show addr, Show vNumber)
                               =>  NetworkServerTracers addr vNumber
 debuggingNetworkServerTracers = NetworkServerTracers {
-<<<<<<< HEAD
-      nstMuxTracer        = showTracing stdoutTracer,
-      nstHandshakeTracer  = showTracing stdoutTracer,
-      nstConnectionTracer = showTracing stdoutTracer
-=======
       nstMuxTracer          = showTracing stdoutTracer,
       nstHandshakeTracer    = showTracing stdoutTracer,
-      nstErrorPolicyTracer  = showTracing stdoutTracer,
+      nstConnectionTracer   = showTracing stdoutTracer,
+      -- nstErrorPolicyTracer  = showTracing stdoutTracer,
       nstAcceptPolicyTracer = showTracing stdoutTracer
->>>>>>> ec4f3af5
     }
 
 data SomeVersionedApplication vNumber vDataT addr provenance where
@@ -609,19 +388,19 @@
   :: forall vNumber reject request fd addr t.
      ( Ord vNumber
      , Enum vNumber
-     , Serialise vNumber
      , Typeable vNumber
      , Show vNumber
      , Ord addr
      )
   => Snocket IO fd addr
+  -> Codec (Handshake vNumber CBOR.Term) CBOR.DeserialiseFailure IO BL.ByteString
   -> (forall provenance. request provenance -> ConnectionData vNumber provenance addr)
   -> (Connections (ConnectionId addr) fd request
         (Connection.Reject reject)
         (Connection.Accept (ConnectionHandle IO))
         IO -> IO t)
   -> IO t
-withConnections sn mk = Connection.concurrent (connection sn mk)
+withConnections sn handshakeCodec mk = Connection.concurrent (connection sn handshakeCodec mk)
 
 -- | Handle any connection (remotely- or locally-initiated).
 -- After filling in the first 7 parameters, you get a function that can be
@@ -634,27 +413,27 @@
   :: forall vNumber provenance reject request fd addr.
      ( Ord vNumber
      , Enum vNumber
-     , Serialise vNumber
      , Typeable vNumber
      , Show vNumber
      , Ord addr
      )
   => Snocket IO fd addr
+  -> Codec (Handshake vNumber CBOR.Term) CBOR.DeserialiseFailure IO BL.ByteString
   -> (forall provenance'. request provenance' -> ConnectionData vNumber provenance' addr)
   -> Initiated provenance
   -> ConnectionId addr
   -> fd
   -> request provenance
   -> IO (Connection.Decision IO provenance reject (ConnectionHandle IO))
-connection sn mk _ connid socket request = case mk request of
+connection sn handshakeCodec mk _ connid socket request = case mk request of
 
     -- TODO should take an error policy. We'll use it for exception handling,
     -- to figure out when to blow everything up.
     ConnectionDataLocal tracers errPolicies vCodec versions ->
-        outgoingConnection sn tracers vCodec versions errPolicies connid socket
+        outgoingConnection sn tracers handshakeCodec vCodec versions errPolicies connid socket
 
     ConnectionDataRemote tracers errPolicies vCodec accept versions ->
-        incomingConnection sn tracers vCodec accept versions errPolicies connid socket
+        incomingConnection sn tracers handshakeCodec vCodec accept versions errPolicies connid socket
 
 
 -- | What to do for outgoing (locally-initiated) connections.
@@ -663,12 +442,12 @@
      ( Mx.HasInitiator appType ~ True
      , Ord vNumber
      , Enum vNumber
-     , Serialise vNumber
      , Typeable vNumber
      , Show vNumber
      )
   => Snocket IO fd addr
   -> NetworkConnectTracers addr vNumber
+  -> Codec (Handshake vNumber CBOR.Term) CBOR.DeserialiseFailure IO BL.ByteString
   -> VersionDataCodec vDataT CBOR.Term
   -> Versions vNumber vDataT
               (ConnectionId addr -> OuroborosApplication appType BL.ByteString IO a b)
@@ -679,7 +458,7 @@
   -> ConnectionId addr
   -> fd -- ^ Socket to peer; could have been established by us or them.
   -> IO (Connection.Decision IO Local reject (ConnectionHandle IO))
-outgoingConnection sn tracers versionDataCodec versions errorPolicies connId sd =
+outgoingConnection sn tracers handshakeCodec versionDataCodec versions errorPolicies connId sd =
     -- Always accept and run initiator mode mux on the socket.
     pure $ Connection.Accept $ \_connThread -> do
         -- io-sim-classes STM interface thinks this is ambgiuous in the monad
@@ -689,7 +468,7 @@
         let connectionHandle = ConnectionHandle
               { status = readTVar statusVar }
             action = mask $ \restore -> do
-              result <- try (restore (runInitiator sn versionDataCodec tracers versions connId sd))
+              result <- try (restore (runInitiator sn handshakeCodec versionDataCodec tracers versions connId sd))
               case result of
                 Left (exception :: SomeException) -> do
                   atomically (writeTVar statusVar (Finished (Just exception)))
@@ -715,11 +494,11 @@
      ( Mx.HasInitiator appType ~ True
      , Ord vNumber
      , Enum vNumber
-     , Serialise vNumber
      , Typeable vNumber
      , Show vNumber
      )
   => Snocket IO fd addr
+  -> Codec (Handshake vNumber CBOR.Term) CBOR.DeserialiseFailure IO BL.ByteString
   -> VersionDataCodec vDataT CBOR.Term
   -> NetworkConnectTracers addr vNumber
   -> Versions vNumber vDataT
@@ -728,33 +507,41 @@
   -> ConnectionId addr
   -> fd -- ^ Socket to peer; could have been established by us or them.
   -> IO ()
-runInitiator sn versionDataCodec NetworkConnectTracers {nctMuxTracer, nctHandshakeTracer } versions connectionId sd = do
+runInitiator sn handshakeCodec versionDataCodec NetworkConnectTracers {nctMuxTracer, nctHandshakeTracer } versions connectionId sd = do
   muxTracer <- initDeltaQTracer' $ Mx.WithMuxBearer connectionId `contramap` nctMuxTracer
   let bearer :: MuxBearer IO
       bearer = Snocket.toBearer sn muxTracer sd
   Mx.traceMuxBearerState muxTracer Mx.Connected
   traceWith muxTracer $ Mx.MuxTraceHandshakeStart
   ts_start <- getMonotonicTime
-  mapp <- try $ runPeerWithLimits
-            (contramap (Mx.WithMuxBearer connectionId) nctHandshakeTracer)
-            codecHandshake
-            byteLimitsHandshake
-            timeLimitsHandshake
-            (fromChannel (Mx.muxBearerAsChannel bearer handshakeProtocolNum Mx.ModeInitiator))
-            (handshakeClientPeer versionDataCodec versions)
+  mapp <- tryHandshake $
+            runPeerWithLimits
+              (contramap (Mx.WithMuxBearer connectionId) nctHandshakeTracer)
+              handshakeCodec
+              byteLimitsHandshake
+              timeLimitsHandshake
+              (fromChannel (Mx.muxBearerAsChannel bearer handshakeProtocolNum Mx.ModeInitiator))
+              (handshakeClientPeer versionDataCodec versions)
   ts_end <- getMonotonicTime
   case mapp of
-       Left (errDrv :: ProtocolLimitFailure) -> do 
-          traceWith muxTracer $ Mx.MuxTraceHandshakeClientError errDrv (diffTime ts_end ts_start)
-          throwIO errDrv
-       Right (Left err) -> do
-           traceWith muxTracer $ Mx.MuxTraceHandshakeClientError err (diffTime ts_end ts_start)
-           -- FIXME is it right to throw an exception here? Or would it be
-           -- better to return Connection.Reject
-           throwIO err
-       Right (Right app) -> do
-           traceWith muxTracer $ Mx.MuxTraceHandshakeClientEnd (diffTime ts_end ts_start)
-           Mx.muxStart muxTracer (toApplication (app connectionId)) bearer
+    -- FIXME is it right to throw an exception here? Or would it be
+    -- better to return Connection.Reject
+    Left HandshakeTimeout -> do
+      traceWith muxTracer $ Mx.MuxTraceHandshakeClientError ExceededTimeLimit
+        (diffTime ts_end ts_start)
+      throwIO ExceededTimeLimit
+
+    Left (HandshakeProtocolLimit err) -> do
+      traceWith muxTracer $ Mx.MuxTraceHandshakeClientError err (diffTime ts_end ts_start)
+      throwIO err
+
+    Left (HandshakeProtocolError err) -> do
+      traceWith muxTracer $ Mx.MuxTraceHandshakeClientError err (diffTime ts_end ts_start)
+      throwIO err
+
+    Right app -> do
+      traceWith muxTracer $ Mx.MuxTraceHandshakeClientEnd (diffTime ts_end ts_start)
+      Mx.muxStart muxTracer (toApplication (app connectionId)) bearer
 
 -- | What to do on an incoming connection: run the given versions, which is
 -- known to have a responder side.
@@ -766,9 +553,9 @@
        , Show vNumber
        , Ord addr
        )
-<<<<<<< HEAD
     => Snocket IO fd addr
     -> NetworkServerTracers addr vNumber
+    -> Codec (Handshake vNumber CBOR.Term) CBOR.DeserialiseFailure IO BL.ByteString
     -> VersionDataCodec vDataT CBOR.Term
     -> (forall vData . vDataT vData -> vData -> vData -> Accept)
     -> Versions vNumber vDataT
@@ -784,6 +571,7 @@
                                         , nstHandshakeTracer
                                         , nstConnectionTracer
                                         }
+                   handshakeCodec
                    versionDataCodec
                    acceptVersion
                    versions
@@ -825,101 +613,34 @@
               bearer = Snocket.toBearer sn muxTracer' sd
           Mx.traceMuxBearerState muxTracer' Mx.Connected
           traceWith muxTracer' $ Mx.MuxTraceHandshakeStart
-          ts_start <- getMonotonicTime
-          mapp <- try $ runPeerWithLimits
-                  (contramap (Mx.WithMuxBearer connid) nstHandshakeTracer)
-                  codecHandshake
-                  byteLimitsHandshake
-                  timeLimitsHandshake
-                  (fromChannel (Mx.muxBearerAsChannel bearer handshakeProtocolNum Mx.ModeResponder))
-                  (handshakeServerPeer versionDataCodec acceptVersion versions)
-          ts_end <- getMonotonicTime
+          mapp <- tryHandshake $
+                    runPeerWithLimits
+                      (contramap (Mx.WithMuxBearer connid) nstHandshakeTracer)
+                      handshakeCodec
+                      byteLimitsHandshake
+                      timeLimitsHandshake
+                      (fromChannel (Mx.muxBearerAsChannel bearer handshakeProtocolNum Mx.ModeResponder))
+                      (handshakeServerPeer versionDataCodec acceptVersion versions)
           case mapp of
-            Left (errDrv :: ProtocolLimitFailure)-> do
-               traceWith muxTracer' $ Mx.MuxTraceHandshakeClientError errDrv (diffTime ts_end ts_start)
-               throwIO errDrv
-            Right (Left err) -> do
-               traceWith muxTracer' $ Mx.MuxTraceHandshakeClientError err (diffTime ts_end ts_start)
-               throwIO err
-            Right (Right mkapp) -> case mkapp connid of
-              SomeResponderApplication app -> do
-                traceWith muxTracer' $ Mx.MuxTraceHandshakeServerEnd
-                Mx.muxStart muxTracer' (toApplication app) bearer
+            Left HandshakeTimeout -> do
+              traceWith muxTracer' $ Mx.MuxTraceHandshakeServerError ExceededTimeLimit
+              throwIO ExceededTimeLimit
+
+            Left (HandshakeProtocolLimit err) -> do
+              traceWith muxTracer' $ Mx.MuxTraceHandshakeServerError err
+              throwIO err
+
+            Left (HandshakeProtocolError err) -> do
+              traceWith muxTracer' $ Mx.MuxTraceHandshakeServerError err
+              throwIO err
+
+            Right mkapp ->
+              case mkapp connid of
+                SomeResponderApplication app -> do
+                  traceWith muxTracer' Mx.MuxTraceHandshakeServerEnd
+                  Mx.muxStart muxTracer' (toApplication app) bearer
+
   pure $ Handler { handle = connectionHandle, action = action }
-=======
-    => NetworkServerTracers addr vNumber
-    -> NetworkMutableState addr
-    -> Snocket IO fd addr
-    -> fd
-    -> AcceptedConnectionsLimit
-    -> Codec (Handshake vNumber CBOR.Term) CBOR.DeserialiseFailure IO BL.ByteString
-    -> VersionDataCodec extra CBOR.Term
-    -> (forall vData. extra vData -> vData -> vData -> Accept)
-    -> Versions vNumber extra
-                (ConnectionId addr -> SomeResponderApplication BL.ByteString IO b)
-    -> ErrorPolicies
-    -> IO Void
-runServerThread NetworkServerTracers { nstMuxTracer
-                                     , nstHandshakeTracer
-                                     , nstErrorPolicyTracer
-                                     , nstAcceptPolicyTracer
-                                     }
-                NetworkMutableState { nmsConnectionTable
-                                    , nmsPeerStates }
-                sn
-                sd
-                acceptedConnectionsLimit
-                handshakeCodec
-                versionDataCodec
-                acceptVersion
-                versions
-                errorPolicies = do
-    sockAddr <- Snocket.getLocalAddr sn sd
-    Server.run
-        nstErrorPolicyTracer
-        nstAcceptPolicyTracer
-        (fromSnocket nmsConnectionTable sn sd)
-        acceptedConnectionsLimit
-        (acceptException sockAddr)
-        (beginConnection sn nstMuxTracer nstHandshakeTracer handshakeCodec versionDataCodec acceptVersion (acceptConnectionTx sockAddr))
-        -- register producer when application starts, it will be unregistered
-        -- using 'CompleteConnection'
-        (\remoteAddr thread st -> pure $ registerProducer remoteAddr thread
-        st)
-        completeTx mainTx (toLazyTVar nmsPeerStates)
-  where
-    mainTx :: Server.Main (PeerStates IO addr) Void
-    mainTx (ThrowException e) = throwM e
-    mainTx PeerStates{}       = retry
-
-    -- When a connection completes, we do nothing. State is ().
-    -- Crucially: we don't re-throw exceptions, because doing so would
-    -- bring down the server.
-    completeTx :: Server.CompleteConnection
-                    addr
-                    (PeerStates IO addr)
-                    (WithAddr addr ErrorPolicyTrace)
-                    ()
-    completeTx result st = case result of
-
-      Server.Result thread remoteAddr t (Left (SomeException e)) ->
-        fmap (unregisterProducer remoteAddr thread)
-          <$> completeApplicationTx errorPolicies (ApplicationError t remoteAddr e) st
-
-      Server.Result thread remoteAddr t (Right r) ->
-        fmap (unregisterProducer remoteAddr thread)
-          <$> completeApplicationTx errorPolicies (ApplicationResult t remoteAddr r) st
-
-    acceptException :: addr -> IOException -> IO ()
-    acceptException a e = do
-      traceWith (WithAddr a `contramap` nstErrorPolicyTracer) $ ErrorPolicyAcceptException e
-
-    acceptConnectionTx sockAddr t connAddr st = do
-      d <- beforeConnectTx t connAddr st
-      case d of
-        AllowConnection st'    -> pure $ AcceptConnection st' (ConnectionId sockAddr connAddr) versions
-        DisallowConnection st' -> pure $ RejectConnection st' (ConnectionId sockAddr connAddr)
->>>>>>> ec4f3af5
 
 -- | Connection request type for use by `withServerNode`. Only
 -- remotely-initiated requests are allowed.
@@ -950,7 +671,7 @@
 -- up and running. Not suitable if you want to do concurrent outgoing and
 -- incoming connections, as in a peer-to-peer node.
 withServerNode
-    :: forall vNumber extra t fd addr a b.
+    :: forall vNumber extra t fd addr.
        ( Ord vNumber
        , Enum vNumber
        , Typeable vNumber
@@ -959,11 +680,7 @@
        )
     => Snocket IO fd addr
     -> NetworkServerTracers addr vNumber
-<<<<<<< HEAD
-=======
-    -> NetworkMutableState addr
     -> AcceptedConnectionsLimit
->>>>>>> ec4f3af5
     -> addr
     -> Codec (Handshake vNumber CBOR.Term) CBOR.DeserialiseFailure IO BL.ByteString
     -> VersionDataCodec extra CBOR.Term
@@ -979,8 +696,8 @@
     -- Note: the server thread will terminate when the callback returns or
     -- throws an exception.
     -> IO t
-<<<<<<< HEAD
-withServerNode sn tracers addr versionDataCodec acceptVersion versions errorPolicies k =
+-- TODO enforce connection limits
+withServerNode sn tracers _acceptedConnectionsLimit addr handshakeCodec versionDataCodec acceptVersion versions errorPolicies k =
     Connection.concurrent handleConnection $ \connections ->
       -- When the continuation runs here, the socket is bound and listening.
       withSocket sn addr $ \boundAddr socket -> withAsync
@@ -999,9 +716,11 @@
         -> fd
         -> WithServerNodeRequest provenance
         -> IO (Decision IO provenance CannotReject (ConnectionHandle IO))
-    handleConnection _ connid socket WithServerNodeRequest = incomingConnection
+    handleConnection _ connid socket WithServerNodeRequest =
+      incomingConnection
         sn
         tracers
+        handshakeCodec
         versionDataCodec
         acceptVersion
         versions
@@ -1014,22 +733,4 @@
       Just (e' :: IOException) -> traceWith
         (WithConnectionId connId `contramap` nstConnectionTracer tracers)
         (ConnectionTraceAcceptException e')
-      _ -> pure ()
-=======
-withServerNode sn tracers networkState acceptedConnectionsLimit addr handshakeCodec versionDataCodec acceptVersion versions errorPolicies k =
-    bracket (mkListeningSocket sn (Just addr) (Snocket.addrFamily sn addr)) (Snocket.close sn) $ \sd -> do
-      addr' <- Snocket.getLocalAddr sn sd
-      withAsync
-        (runServerThread
-          tracers
-          networkState
-          sn
-          sd
-          acceptedConnectionsLimit
-          handshakeCodec
-          versionDataCodec
-          acceptVersion
-          versions
-          errorPolicies)
-        (k addr')
->>>>>>> ec4f3af5
+      _ -> pure ()