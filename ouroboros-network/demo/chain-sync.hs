--- conflicted
+++ resolved
@@ -117,202 +117,6 @@
   b <- doesFileExist path
   when b (removeFile path)
 
-<<<<<<< HEAD
---
--- Ping pong demo
---
-
-data DemoProtocol0 = PingPong0
-  deriving (Eq, Ord, Enum, Bounded, Show)
-
-instance ProtocolEnum DemoProtocol0 where
-  fromProtocolEnum PingPong0 = MiniProtocolNum 2
-
-instance MiniProtocolLimits DemoProtocol0 where
-  maximumMessageSize _ = maxBound
-  maximumIngressQueue _ = maxBound
-
-
-clientPingPong :: Bool -> IO ()
-clientPingPong pipelined = withIOManager $ \iocp -> do
-    connectToNode
-      (localSnocket iocp defaultLocalSocketAddrPath)
-      cborTermVersionDataCodec
-      nullNetworkConnectTracers
-      (simpleSingletonVersions (0::Int) (NodeToNodeVersionData $ NetworkMagic 0) (DictVersion nodeToNodeCodecCBORTerm) app)
-      (localAddressFromPath "")
-      defaultLocalSocketAddr
-  where
-    app :: OuroborosApplication InitiatorApp
-                                LocalConnectionId
-                                DemoProtocol0
-                                IO LBS.ByteString () Void
-    app = simpleInitiatorApplication protocols
-
-    protocols :: DemoProtocol0 -> MuxPeer DeserialiseFailure
-                                          IO LBS.ByteString ()
-    protocols PingPong0 | pipelined =
-      MuxPeerPipelined
-        (contramap show stdoutTracer)
-        codecPingPong
-        (pingPongClientPeerPipelined (pingPongClientPipelinedMax 5))
-
-    protocols PingPong0 =
-      MuxPeer
-        (contramap show stdoutTracer)
-        codecPingPong
-        (pingPongClientPeer (pingPongClientCount 5))
-
-
-pingPongClientCount :: Applicative m => Int -> PingPongClient m ()
-pingPongClientCount 0 = PingPong.SendMsgDone ()
-pingPongClientCount n = SendMsgPing (pure (pingPongClientCount (n-1)))
-
-serverPingPong :: IO Void
-serverPingPong = withIOManager $ \iocp -> do
-    withServerNode
-      (localSnocket iocp defaultLocalSocketAddrPath)
-      nullNetworkServerTracers
-      (localAddressFromPath defaultLocalSocketAddrPath)
-      cborTermVersionDataCodec
-      (\(DictVersion _) -> acceptableVersion)
-      (simpleSingletonVersions
-        (0::Int)
-        (NodeToNodeVersionData $ NetworkMagic 0)
-        (DictVersion nodeToNodeCodecCBORTerm)
-        (app))
-      nullErrorPolicies
-      $ \_ serverAsync ->
-        wait serverAsync   -- block until async exception
-  where
-    app :: OuroborosApplication ResponderApp
-                                LocalConnectionId
-                                DemoProtocol0
-                                IO LBS.ByteString Void ()
-    app = simpleResponderApplication protocols
-
-    protocols :: DemoProtocol0 -> MuxPeer DeserialiseFailure
-                                          IO LBS.ByteString ()
-    protocols PingPong0 =
-      MuxPeer
-        (contramap show stdoutTracer)
-        codecPingPong
-        (pingPongServerPeer pingPongServerStandard)
-
-pingPongServerStandard
-  :: Applicative m
-  => PingPongServer m ()
-pingPongServerStandard =
-    PingPongServer {
-      recvMsgPing = pure pingPongServerStandard,
-      recvMsgDone = ()
-    }
-
-
---
--- Ping pong demo2
---
-
-data DemoProtocol1 = PingPong1 | PingPong1'
-  deriving (Eq, Ord, Enum, Bounded, Show)
-
-instance ProtocolEnum DemoProtocol1 where
-  fromProtocolEnum PingPong1  = MiniProtocolNum 2
-  fromProtocolEnum PingPong1' = MiniProtocolNum 3
-
-instance MiniProtocolLimits DemoProtocol1 where
-  maximumMessageSize _ = maxBound
-  maximumIngressQueue _ = maxBound
-
-
-clientPingPong2 :: IO ()
-clientPingPong2 = withIOManager $ \iocp -> do
-    connectToNode
-      (localSnocket iocp defaultLocalSocketAddrPath)
-      cborTermVersionDataCodec
-      nullNetworkConnectTracers
-      (simpleSingletonVersions (0::Int) (NodeToNodeVersionData $ NetworkMagic 0) (DictVersion nodeToNodeCodecCBORTerm) app)
-      (localAddressFromPath "")
-      defaultLocalSocketAddr
-  where
-    app :: OuroborosApplication InitiatorApp
-                                LocalConnectionId
-                                DemoProtocol1
-                                IO LBS.ByteString () Void
-    app = simpleInitiatorApplication protocols
-
-    protocols :: DemoProtocol1 -> MuxPeer DeserialiseFailure
-                                          IO LBS.ByteString ()
-    protocols PingPong1 =
-      MuxPeer
-        (contramap (show . (,) (1 :: Int)) stdoutTracer)
-        codecPingPong
-        (pingPongClientPeer (pingPongClientCount 5))
-
-    protocols PingPong1' =
-      MuxPeer
-        (contramap (show . (,) (2 :: Int)) stdoutTracer)
-        codecPingPong
-        (pingPongClientPeer (pingPongClientCount 5))
-
-pingPongClientPipelinedMax
-  :: forall m. Monad m
-  => Int
-  -> PingPongClientPipelined m ()
-pingPongClientPipelinedMax c =
-    PingPongClientPipelined (go [] Zero 0)
-  where
-    go :: [Either Int Int] -> Nat o -> Int
-       -> PingPongSender o Int m ()
-    go acc o        n | n < c
-                      = SendMsgPingPipelined
-                          (return n)
-                          (go (Left n : acc) (Succ o) (succ n))
-    go _    Zero     _ = SendMsgDonePipelined ()
-    go acc (Succ o) n = CollectPipelined
-                          Nothing
-                          (\n' -> go (Right n' : acc) o n)
-
-serverPingPong2 :: IO Void
-serverPingPong2 = withIOManager $ \iocp -> do
-    withServerNode
-      (localSnocket iocp defaultLocalSocketAddrPath)
-      nullNetworkServerTracers
-      (localAddressFromPath defaultLocalSocketAddrPath)
-      cborTermVersionDataCodec
-      (\(DictVersion _) -> acceptableVersion)
-      (simpleSingletonVersions
-        (0::Int)
-        (NodeToNodeVersionData $ NetworkMagic 0)
-        (DictVersion nodeToNodeCodecCBORTerm)
-        (app))
-      nullErrorPolicies
-      $ \_ serverAsync ->
-        wait serverAsync   -- block until async exception
-  where
-    app :: OuroborosApplication ResponderApp
-                                LocalConnectionId
-                                DemoProtocol1
-                                IO LBS.ByteString Void ()
-    app = simpleResponderApplication protocols
-
-    protocols :: DemoProtocol1 -> MuxPeer DeserialiseFailure
-                                          IO LBS.ByteString ()
-    protocols PingPong1 =
-      MuxPeer
-        (contramap (show . (,) (1 :: Int)) stdoutTracer)
-        codecPingPong
-        (pingPongServerPeer pingPongServerStandard)
-
-    protocols PingPong1' =
-      MuxPeer
-        (contramap (show . (,) (2 :: Int)) stdoutTracer)
-        codecPingPong
-        (pingPongServerPeer pingPongServerStandard)
-
-
---
-=======
 -- TODO: provide sensible limits
 -- https://github.com/input-output-hk/ouroboros-network/issues/575
 maximumMiniProtocolLimits :: MiniProtocolLimits
@@ -323,7 +127,6 @@
 
 
 --
->>>>>>> d12baa21
 -- Chain sync demo
 --
 
@@ -347,17 +150,12 @@
         (localSnocket iocp sockPath)
         cborTermVersionDataCodec
         nullNetworkConnectTracers
-<<<<<<< HEAD
-        (simpleSingletonVersions (0::Int) (NodeToNodeVersionData $ NetworkMagic 0) (DictVersion nodeToNodeCodecCBORTerm) app)
-        (localAddressFromPath "")
-=======
         (simpleSingletonVersions
            (0::Int)
            (NodeToNodeVersionData $ NetworkMagic 0)
            (DictVersion nodeToNodeCodecCBORTerm)
            (\_peerid -> app))
-        Nothing
->>>>>>> d12baa21
+        (localAddressFromPath "")
         (localAddressFromPath sockPath)
   where
     app :: OuroborosApplication InitiatorApp LBS.ByteString IO () Void
@@ -383,11 +181,7 @@
         (0::Int)
         (NodeToNodeVersionData $ NetworkMagic 0)
         (DictVersion nodeToNodeCodecCBORTerm)
-<<<<<<< HEAD
-        (app))
-=======
         (\_peerid -> SomeResponderApplication app))
->>>>>>> d12baa21
       nullErrorPolicies
       $ \_ serverAsync ->
         wait serverAsync   -- block until async exception
@@ -553,17 +347,12 @@
                           (localSnocket iocp defaultLocalSocketAddrPath)
                           cborTermVersionDataCodec
                           nullNetworkConnectTracers
-<<<<<<< HEAD
-                          (simpleSingletonVersions (0::Int) (NodeToNodeVersionData $ NetworkMagic 0) (DictVersion nodeToNodeCodecCBORTerm) app)
-                          (localAddressFromPath "")
-=======
                           (simpleSingletonVersions
                             (0 :: Int)
                             (NodeToNodeVersionData (NetworkMagic 0))
                             (DictVersion nodeToNodeCodecCBORTerm)
                             app)
-                          Nothing
->>>>>>> d12baa21
+                          (localAddressFromPath "")
                           (localAddressFromPath sockAddr)
                     | sockAddr <- sockAddrs ]
 
@@ -606,11 +395,7 @@
         (0::Int)
         (NodeToNodeVersionData $ NetworkMagic 0)
         (DictVersion nodeToNodeCodecCBORTerm)
-<<<<<<< HEAD
-        (app))
-=======
         (\_peerid -> SomeResponderApplication app))
->>>>>>> d12baa21
       nullErrorPolicies
       $ \_ serverAsync ->
         wait serverAsync   -- block until async exception
