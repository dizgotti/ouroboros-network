--- conflicted
+++ resolved
@@ -54,6 +54,7 @@
 import           Ouroboros.Network.Socket ( ConnectionHandle
                                           , NetworkServerTracers (..)
                                           , NetworkConnectTracers (..)
+                                          , SomeResponderApplication (..)
                                           , SomeVersionedApplication (..)
                                           )
 import qualified Ouroboros.Network.Subscription as Subscription (worker)
@@ -100,46 +101,25 @@
       daResponderApplication      :: Versions
                                        NodeToNodeVersion
                                        DictVersion
-<<<<<<< HEAD
-                                       (OuroborosApplication
-                                         'ResponderApp
-                                         (ConnectionId Socket.SockAddr)
-                                         NodeToNodeProtocols
-                                         IO
-                                         ByteString
-                                         Void
-                                         ())
-=======
-                                       (ConnectionId SockAddr ->
+                                       (ConnectionId Socket.SockAddr ->
                                           OuroborosApplication
                                             ResponderApp
                                             ByteString IO Void ())
->>>>>>> d12baa21
       -- ^ NodeToNode reposnder application (server role)
 
     , daInitiatorApplication      :: Versions
                                        NodeToNodeVersion
                                        DictVersion 
-<<<<<<< HEAD
-                                       (OuroborosApplication
-                                         'InitiatorApp
-                                         (ConnectionId Socket.SockAddr)
-                                         NodeToNodeProtocols
-                                         IO
-                                         ByteString
-                                         () Void)
-=======
-                                       (ConnectionId SockAddr ->
+                                       (ConnectionId Socket.SockAddr ->
                                           OuroborosApplication
                                             InitiatorApp
                                             ByteString IO () Void)
->>>>>>> d12baa21
       -- ^ NodeToNode initiator application (client role)
 
     , daLocalResponderApplication :: Versions
                                        NodeToClientVersion
                                        DictVersion
-                                       (ConnectionId SockAddr ->
+                                       (ConnectionId Socket.SockAddr ->
                                           OuroborosApplication
                                             ResponderApp
                                             ByteString IO Void ())
@@ -193,26 +173,26 @@
         -- node-to-client protocol.
         localConnectionRequest
           :: LocalRequest provenance
-          -> SomeVersionedApplication NodeToClientProtocols NodeToClientVersion DictVersion LocalAddress provenance
+          -> SomeVersionedApplication NodeToClientVersion DictVersion LocalAddress provenance
         localConnectionRequest ClientConnection = SomeVersionedResponderApp
           (NetworkServerTracers
             dtMuxLocalTracer
             dtHandshakeLocalTracer
             dtErrorPolicyTracer)
-          (daLocalResponderApplication applications)
+          ((fmap . fmap) SomeResponderApplication (daLocalResponderApplication applications))
 
         -- Note-to-node connections request: for a PeerConnection we do the
         -- responder app `daResponderApplication`, and for the others we choose
         -- the `daInitiatorApplication`. The types leave little room for error.
         connectionRequest
           :: Request provenance
-          -> SomeVersionedApplication NodeToNodeProtocols NodeToNodeVersion DictVersion Socket.SockAddr provenance
+          -> SomeVersionedApplication NodeToNodeVersion DictVersion Socket.SockAddr provenance
         connectionRequest PeerConnection = SomeVersionedResponderApp
           (NetworkServerTracers
             dtMuxTracer
             dtHandshakeTracer
             dtErrorPolicyTracer)
-          (daResponderApplication applications)
+          ((fmap . fmap) SomeResponderApplication (daResponderApplication applications))
         -- IP or DNS subscription requests are locally-initiated (requests
         -- from subscribers to _us_ are `PeerConnection` above.
         connectionRequest IpSubscriptionConnection  = SomeVersionedInitiatorApp
